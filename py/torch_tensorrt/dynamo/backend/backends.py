--- conflicted
+++ resolved
@@ -5,13 +5,12 @@
 import torch
 import torch._dynamo as td
 from torch._functorch.aot_autograd import aot_export_joint_simple
-from torch_tensorrt.dynamo import CompilationSettings
+from torch_tensorrt.dynamo import CompilationSettings, partitioning
 from torch_tensorrt.dynamo.conversion import (
     convert_module,
     repair_long_or_double_inputs,
 )
 from torch_tensorrt.dynamo.lowering._decompositions import get_decompositions
-from torch_tensorrt.dynamo import partitioning
 from torch_tensorrt.dynamo.utils import parse_dynamo_kwargs
 
 logger = logging.getLogger(__name__)
@@ -39,12 +38,12 @@
     )
 
     # Perform Pre-AOT Lowering for Module-Level Replacement
-<<<<<<< HEAD
     # gm = pre_aot_substitutions(gm)
+
+    import unittest
 
     from torch._dynamo.utils import detect_fake_mode
     from torch._inductor.freezing import constant_fold
-    import unittest
 
     fake_mode = detect_fake_mode(sample_inputs)
 
@@ -52,7 +51,6 @@
     with unittest.mock.patch.object(
         fake_mode, "allow_non_fake_inputs", True
     ), fake_mode:
-
         # Invoke AOTAutograd to translate operators to aten
         graph_module = aot_export_joint_simple(
             gm,
@@ -71,17 +69,6 @@
     #     fw_compiler=make_boxed_compiler(custom_backend),
     #     decompositions=get_decompositions(),
     # )
-=======
-    gm = pre_aot_substitutions(gm)
-
-    # Invoke AOTAutograd to translate operators to aten
-    return aot_module_simplified(
-        gm,
-        sample_inputs,
-        fw_compiler=make_boxed_compiler(custom_backend),
-        decompositions=get_decompositions(settings.enable_experimental_decompositions),
-    )
->>>>>>> d49cadb0
 
 
 def _pretraced_backend(
