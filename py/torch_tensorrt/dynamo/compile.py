import collections.abc
import logging
from typing import Any, List, Optional, Set, Tuple

import torch
import torch_tensorrt
from torch.fx.passes.pass_manager import PassManager
from torch.fx.passes.splitter_base import SplitResult
from torch_tensorrt._Device import Device
from torch_tensorrt._enums import (  # TODO: Should probabably be the TRT EngineCapability Enum
    EngineCapability,
)
from torch_tensorrt.dynamo import CompilationSettings
from torch_tensorrt.dynamo._defaults import (
    DEBUG,
    ENABLE_EXPERIMENTAL_DECOMPOSITIONS,
    MAX_AUX_STREAMS,
    MIN_BLOCK_SIZE,
    OPTIMIZATION_LEVEL,
    PASS_THROUGH_BUILD_FAILURES,
    PRECISION,
    TRUNCATE_LONG_AND_DOUBLE,
    USE_FAST_PARTITIONER,
    USE_PYTHON_RUNTIME,
    VERSION_COMPATIBLE,
    WORKSPACE_SIZE,
)
from torch_tensorrt.dynamo.backend.backends import _compile_module
from torch_tensorrt.dynamo.conversion import convert_module
from torch_tensorrt.dynamo.lowering._fusers import (
    fuse_permute_linear,
    fuse_permute_matmul,
)
from torch_tensorrt.dynamo.utils import prepare_device, prepare_inputs
from torch_tensorrt.fx.tools.trt_splitter import TRTSplitter, TRTSplitterSetting

logger = logging.getLogger(__name__)


def compile(
    gm: Any,
    inputs: Any,
    *,
    device: Device = Device._current_device(),
    disable_tf32: bool = False,
    sparse_weights: bool = False,
    enabled_precisions: Set[torch.dtype] | Tuple[torch.dtype] = (torch.float32,),
    refit: bool = False,
    debug: bool = DEBUG,
    capability: EngineCapability = EngineCapability.default,
    num_avg_timing_iters: int = 1,
    workspace_size: int = WORKSPACE_SIZE,
    dla_sram_size: int = 1048576,
    dla_local_dram_size: int = 1073741824,
    dla_global_dram_size: int = 536870912,
    calibrator: object = None,
    truncate_long_and_double: bool = TRUNCATE_LONG_AND_DOUBLE,
    require_full_compilation: bool = False,
    min_block_size: int = MIN_BLOCK_SIZE,
    torch_executed_ops: Optional[List[str]] = None,
    torch_executed_modules: Optional[List[str]] = None,
    pass_through_build_failures: bool = PASS_THROUGH_BUILD_FAILURES,
    max_aux_streams: Optional[int] = MAX_AUX_STREAMS,
    version_compatible: bool = VERSION_COMPATIBLE,
    optimization_level: Optional[int] = OPTIMIZATION_LEVEL,
    use_python_runtime: bool = USE_PYTHON_RUNTIME,
<<<<<<< HEAD
    use_fast_partitioner: bool = USE_FAST_PARTITIONER,
=======
    enable_experimental_decompositions: bool = ENABLE_EXPERIMENTAL_DECOMPOSITIONS,
>>>>>>> d49cadb0
    **kwargs: Any,
) -> torch.fx.GraphModule:
    if debug:
        logger.setLevel(logging.DEBUG)

    enabled_precisions = set(enabled_precisions)

    logger.warning(
        "The Dynamo backend is an experimental feature, for which only the "
        + "following arguments are supported: "
        + "{enabled_precisions, debug, workspace_size, min_block_size, "
<<<<<<< HEAD
        + "torch_executed_ops, pass_through_build_failures, use_fast_partitioner}"
=======
        + "torch_executed_ops, pass_through_build_failures, enable_experimental_decompositions}"
>>>>>>> d49cadb0
    )

    if not isinstance(inputs, collections.abc.Sequence):
        inputs = [inputs]

    _, torch_inputs = prepare_inputs(inputs, prepare_device(device))

    if (
        torch.float16 in enabled_precisions
        or torch_tensorrt.dtype.half in enabled_precisions
    ):
        precision = torch.float16
    elif (
        torch.float32 in enabled_precisions
        or torch_tensorrt.dtype.float in enabled_precisions
    ):
        precision = torch.float32
    elif len(enabled_precisions) == 0:
        logger.info(f"No precision specified, defaulting to {PRECISION}")
        precision = PRECISION
    else:
        raise ValueError(
            f"Precision {enabled_precisions} not supported in the Dynamo Path"
        )

    compilation_options = {
        "precision": precision,
        "debug": debug,
        "workspace_size": workspace_size,
        "min_block_size": min_block_size,
        "torch_executed_ops": torch_executed_ops
        if torch_executed_ops is not None
        else [],
        "pass_through_build_failures": pass_through_build_failures,
        "max_aux_streams": max_aux_streams,
        "version_compatible": version_compatible,
        "optimization_level": optimization_level,
        "use_python_runtime": use_python_runtime,
        "truncate_long_and_double": truncate_long_and_double,
<<<<<<< HEAD
        "use_fast_partitioner": use_fast_partitioner,
=======
        "enable_experimental_decompositions": enable_experimental_decompositions,
>>>>>>> d49cadb0
    }

    settings = CompilationSettings(**compilation_options)

    model = lower_model(gm, torch_inputs)
    return _compile_module(model, torch_inputs, settings)


def _compile_graph(
    split_result: SplitResult,
    inputs: Any,
    settings: CompilationSettings = CompilationSettings(),
    **kwargs: Any,
) -> torch.fx.GraphModule:
    for submod_name, submod_inputs in split_result.submodule_inputs.items():
        submod = getattr(split_result.split_module, submod_name)
        # Only acc submodules will be lowered.
        if not submod_name.startswith(split_result.non_acc_submodule_prefix):
            # Create TRT Module from submodule
            trt_mod = convert_module(
                submod,
                submod_inputs,
                settings=settings,
                name=submod_name,
            )
            setattr(split_result.split_module, submod_name, trt_mod)

    return split_result.split_module


def lower_model_using_trt_splitter(
    model: torch.nn.Module, inputs: Any, **kwargs: Any
) -> SplitResult:
    # Perform basic lowering
    model = lower_model(model, inputs)
    splitter_setting = TRTSplitterSetting()
    splitter_setting.use_implicit_batch_dim = False
    splitter_setting.min_acc_module_size = 1
    splitter_setting.use_experimental_rt = False
    splitter = TRTSplitter(model, inputs, settings=splitter_setting)
    splitter.node_support_preview()
    split_result = splitter.generate_split_results()

    return split_result


def lower_model(
    model: torch.nn.Module, inputs: Any, **kwargs: Any
) -> torch.fx.GraphModule:
    graph_optimization_pm = PassManager.build_from_passlist(
        [fuse_permute_matmul, fuse_permute_linear]
    )
    lowered_model: torch.fx.GraphModule = graph_optimization_pm(model)
    # if isinstance(lowered_model, torch.fx.GraphModule):
    #     ShapeProp(lowered_model).propagate(*inputs)

    return lowered_model<|MERGE_RESOLUTION|>--- conflicted
+++ resolved
@@ -64,11 +64,8 @@
     version_compatible: bool = VERSION_COMPATIBLE,
     optimization_level: Optional[int] = OPTIMIZATION_LEVEL,
     use_python_runtime: bool = USE_PYTHON_RUNTIME,
-<<<<<<< HEAD
     use_fast_partitioner: bool = USE_FAST_PARTITIONER,
-=======
     enable_experimental_decompositions: bool = ENABLE_EXPERIMENTAL_DECOMPOSITIONS,
->>>>>>> d49cadb0
     **kwargs: Any,
 ) -> torch.fx.GraphModule:
     if debug:
@@ -78,13 +75,10 @@
 
     logger.warning(
         "The Dynamo backend is an experimental feature, for which only the "
-        + "following arguments are supported: "
-        + "{enabled_precisions, debug, workspace_size, min_block_size, "
-<<<<<<< HEAD
-        + "torch_executed_ops, pass_through_build_failures, use_fast_partitioner}"
-=======
-        + "torch_executed_ops, pass_through_build_failures, enable_experimental_decompositions}"
->>>>>>> d49cadb0
+        "following arguments are supported: "
+        "{enabled_precisions, debug, workspace_size, min_block_size, "
+        "torch_executed_ops, pass_through_build_failures, "
+        "use_fast_partitioner, enable_experimental_decompositions}"
     )
 
     if not isinstance(inputs, collections.abc.Sequence):
@@ -124,11 +118,8 @@
         "optimization_level": optimization_level,
         "use_python_runtime": use_python_runtime,
         "truncate_long_and_double": truncate_long_and_double,
-<<<<<<< HEAD
         "use_fast_partitioner": use_fast_partitioner,
-=======
         "enable_experimental_decompositions": enable_experimental_decompositions,
->>>>>>> d49cadb0
     }
 
     settings = CompilationSettings(**compilation_options)
