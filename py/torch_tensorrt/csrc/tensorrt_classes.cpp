--- conflicted
+++ resolved
@@ -95,16 +95,10 @@
 
 core::ir::Input Input::toInternalInput() {
   if (!input_is_dynamic) {
-<<<<<<< HEAD
-    return core::ir::Input(opt, toTRTDataType(dtype), toTRTTensorFormat(format), explicit_set_dtype, tensor_domain);
+    return core::ir::Input(opt, toAtenDataType(dtype), toTRTTensorFormat(format), explicit_set_dtype, tensor_domain);
   } else {
     return core::ir::Input(
-        min, opt, max, toTRTDataType(dtype), toTRTTensorFormat(format), explicit_set_dtype, tensor_domain);
-=======
-    return core::ir::Input(opt, toAtenDataType(dtype), toTRTTensorFormat(format), explicit_set_dtype);
-  } else {
-    return core::ir::Input(min, opt, max, toAtenDataType(dtype), toTRTTensorFormat(format), explicit_set_dtype);
->>>>>>> 8adcacc8
+        min, opt, max, toAtenDataType(dtype), toTRTTensorFormat(format), explicit_set_dtype, tensor_domain);
   }
 }
 
